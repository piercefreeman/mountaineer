from collections import defaultdict
from dataclasses import dataclass, field
from functools import wraps
from inspect import Parameter, Signature, isawaitable, isclass, signature
from json import dumps as json_dumps
from pathlib import Path
from time import monotonic_ns
from typing import Any, Callable, Optional, Type, cast, overload
from uuid import UUID, uuid4

from fastapi import APIRouter, FastAPI, Request
from fastapi.openapi.utils import get_openapi
from fastapi.responses import HTMLResponse, JSONResponse
from fastapi.routing import APIRoute
from fastapi.staticfiles import StaticFiles
from inflection import underscore
from pydantic import BaseModel
from starlette.routing import BaseRoute

from mountaineer import mountaineer as mountaineer_rs  # type: ignore
from mountaineer.actions import (
    FunctionActionType,
    fuse_metadata_to_response_typehint,
    init_function_metadata,
)
from mountaineer.actions.fields import FunctionMetadata
from mountaineer.annotation_helpers import MountaineerUnsetValue
from mountaineer.client_compiler.base import APIBuilderBase
from mountaineer.client_compiler.build_metadata import BuildMetadata
from mountaineer.config import ConfigBase
from mountaineer.controller import ControllerBase
from mountaineer.controller_layout import LayoutControllerBase
from mountaineer.exceptions import APIException
from mountaineer.logging import LOGGER
from mountaineer.paths import ManagedViewPath, resolve_package_path
from mountaineer.render import Metadata, RenderBase, RenderNull
from mountaineer.ssr import render_ssr
from mountaineer.static import get_static_path


class ControllerDefinition(BaseModel):
    controller: ControllerBase
    router: APIRouter
    # URL prefix to the root of the server
    url_prefix: str
    # Dynamically generated function that actually renders the html content
    # This is a hybrid between render() and _generate_html()
    view_route: Callable
    # Render router is provided for all pages, only None for layouts that can't
    # be independently rendered as a webpage
    render_router: APIRouter | None

    model_config = {
        "arbitrary_types_allowed": True,
    }

    def get_url_for_metadata(self, metadata: FunctionMetadata):
        return f"{self.url_prefix}/{metadata.function_name.strip('/')}"


class ExceptionSchema(BaseModel):
    status_code: int
    schema_name: str
    schema_name_long: str
    schema_value: dict[str, Any]

    model_config = {
        "extra": "forbid",
    }


@dataclass
class LayoutElement:
    id: UUID

    # Can be null if a layout doesn't have a path
    controller: ControllerBase | None

    # Absolute path to the tsx / jsx entrypoint
    path: Path

    # Only models direct parent layouts at the next highest layer
    # Traverse these to find the full layout hierarchy
    parent: Optional["LayoutElement"] = None
    children: list["LayoutElement"] = field(default_factory=list)

    cached_server_script: str | None = None
    cached_server_sourcemap: str | None = None
    cached_client_script: str | None = None


class AppController:
    """
    Main entrypoint of a project web application.

    """

    builders: list[APIBuilderBase]

    global_metadata: Metadata | None
    """
    Metadata that's injected into every page. This is useful for setting
    global stylesheets and scripts. It's also useful for setting fallback
    metadata if it isn't overloaded by individual pages like setting a page title.

    """

    config: ConfigBase | None
    """
    The configuration object for the application. This is the main place
    to place runtime configuration values that might be changed across
    environments. One instance is registered as a global singleton and cached
    within the AppController class as well.

    """

    app: FastAPI
    """
    Internal FastAPI application instance used by Mountaineer. Exposed to add
    API-only endpoints and middleware.

    """

    fastapi_args: dict[str, Any] | None
    """
    Override or add additional arguments to the FastAPI constructor. See
    the FastAPI [documentation](https://fastapi.tiangolo.com/reference/fastapi/) for
    the attributes of this constructor.

    """

    live_reload_port: int
    """
    Port to use for live reloading of the webserver. This will be used to create a websocket connection
    to the browser to trigger a reload when the frontend has updates. By default
    we will bind to port 0 to guarantee an open system port.

    """

    controllers: list[ControllerDefinition]
    """
    Mounted controllers that are used to render the web application. Add
    a new one through `.register()`.

    """

    internal_api_prefix: str
    """
    URL prefix used for the action APIs that are auto-generated through @passthrough
    and @sideeffect decorators.

    """

    hierarchy_paths: dict[Path, LayoutElement]
    """
    Mapping of disk paths to file-system metadata about the controller. This internally
    builds up a DAG of the layout hierarchy to be used for rendering nested
    pages and layouts.

    """

    def __init__(
        self,
        *,
        name: str = "Mountaineer Webapp",
        version: str = "0.1.0",
        view_root: Path | None = None,
        global_metadata: Metadata | None = None,
        custom_builders: list[APIBuilderBase] | None = None,
        config: ConfigBase | None = None,
        fastapi_args: dict[str, Any] | None = None,
    ):
        self.app = FastAPI(title=name, version=version, **(fastapi_args or {}))
        self.controllers: list[ControllerDefinition] = []
        self.name = name
        self.version = version
        self.global_metadata = global_metadata
        self.builders = custom_builders if custom_builders else []

        self._controller_names: set[str] = set()

        # If this flag is present, we will re-raise this error during render()
        # so users can see the error in the browser.
        # This is useful for debugging, but should not be used in production
        self._build_exception: Exception | None = None

        # Follow our managed path conventions
        if config is not None and config.PACKAGE is not None:
            package_path = resolve_package_path(config.PACKAGE)
            self._view_root = ManagedViewPath.from_view_root(package_path / "views")
        elif view_root is not None:
            self._view_root = ManagedViewPath.from_view_root(view_root)
        else:
            raise ValueError(
                "You must provide either a config.package or a view_root to the AppController"
            )

        # The act of instantiating the config should register it with the
        # global settings registry. We keep a reference to it so we can shortcut
        # to the user-defined settings later, but this is largely optional.
        self.config = config

        self.internal_api_prefix = "/internal/api"

        # The static directory has to exist before we try to mount it
        static_dir = self._view_root.get_managed_static_dir()

        # Mount the view_root / _static directory, since we'll need
        # this for the client mounted view files
        self.app.mount(
            "/static",
            StaticFiles(directory=str(static_dir)),
            name="static",
        )

        self.app.exception_handler(APIException)(self._handle_exception)

        self.app.openapi = self.generate_openapi  # type: ignore

        # Edges that link the hierarchy together
        self.hierarchy_paths: dict[Path, LayoutElement] = {}

        self.live_reload_port: int = 0

    def register(self, controller: ControllerBase):
        """
        Register a new controller. This will:

        - Mount the html of the controller to the main application service
        - Mount all actions (ie. @sideeffect and @passthrough decorated functions) to their public API

        :param controller: The controller instance that should be added to your webapp. The class accepts a full
        instance instead of just a class, so you're able to perform any kind of runtime initialization of the
        kwarg args that you need before it's registered.

        """
        # Since the controller name is used to build dependent files, we ensure
        # that we only register one controller of a given name
        controller_name = controller.__class__.__name__
        if controller_name in self._controller_names:
            raise ValueError(
                f"Controller with name {controller_name} already registered."
            )

        # Update the paths now that we have access to the runtime package path
        controller_node = self.update_hierarchy(known_controller=controller)

        # The controller superclass needs to be initialized before it's
        # registered into the application
        if not hasattr(controller, "initialized"):
            raise ValueError(
                f"You must call super().__init__() on {controller} before it can be registered."
            )

        # We need to passthrough the API of the render function to the FastAPI router so it's called properly
        # with the dependency injection kwargs
        @wraps(controller.render)
        async def generate_controller_html(*args, **kwargs):
            start = monotonic_ns()

            # Figure out which controller we're rendering
            controller_node, direct_hierarchy = self._view_hierarchy_for_controller(
                controller,
            )

            direct_hierarchy.reverse()
            view_paths = [[str(layout.path) for layout in direct_hierarchy]]

            # Assemble the metadata for each controller involved in rendering this view
            # (this includes the current page and any wrapper LayoutControllers)
            render_overhead_by_controller = {}
            render_output = {}
            for node in direct_hierarchy:
                # If not set, must be a layout-only component. In this case we don't
                # need to do any rendering of internal data
                if not node.controller:
                    continue

                time = monotonic_ns()
                render_values = self._get_value_mask_for_signature(
                    signature(node.controller.render), kwargs
                )
                server_data = node.controller.render(**render_values)
                if isawaitable(server_data):
                    server_data = await server_data
                if server_data is None:
                    server_data = RenderNull()
                render_overhead_by_controller[node.controller.__class__.__name__] = (
                    monotonic_ns() - time
                )

                render_output[node.controller.__class__.__name__] = server_data

            # If the output of this controller's rendering is an explicit response, we should
            # just return that without any rendering
            controller_output = render_output[controller.__class__.__name__]
            if not isinstance(controller_output, RenderBase):
                return controller_output
            if (
                controller_output.metadata
                and controller_output.metadata.explicit_response
            ):
                return controller_output.metadata.explicit_response

            LOGGER.debug(
                f"Controller {controller.__class__.__name__} data acquired in {(monotonic_ns() - start) / 1e9}"
            )
            LOGGER.debug(
                f"Controller {controller.__class__.__name__} controller breakdown:\n"
                + "\n".join(
                    [
                        f"{controller_name}: {overhead / 1e9}"
                        for controller_name, overhead in render_overhead_by_controller.items()
                    ]
                )
            )

            # If we're in development mode, we should recompile the script on page
            # load to make sure we have the latest if there's any chance that it
            # was affected by recent code changes
            if self.development_enabled:
                # Caching the build files saves about 0.3 on every load
                # during development
                start = monotonic_ns()
                if not controller_node.cached_server_script:
<<<<<<< HEAD
                    controller_node.cached_server_script = (
                        mountaineer_rs.compile_independent_bundles(
                            view_paths,
                            str(self._view_root / "node_modules"),
                            "development",
                            0,
                            str(get_static_path("live_reload.ts").resolve().absolute()),
                            True,
                        )[0]
=======
                    (
                        script_payloads,
                        sourcemap_payloads,
                    ) = mountaineer_rs.compile_independent_bundles(
                        view_paths,
                        str(self.view_root / "node_modules"),
                        "development",
                        0,
                        str(get_static_path("live_reload.ts").resolve().absolute()),
                        True,
>>>>>>> 2752fbf1
                    )
                    controller_node.cached_server_script = script_payloads[0]
                    controller_node.cached_server_sourcemap = sourcemap_payloads[0]
                if not controller_node.cached_client_script:
<<<<<<< HEAD
                    controller_node.cached_client_script = (
                        mountaineer_rs.compile_independent_bundles(
                            view_paths,
                            str(self._view_root / "node_modules"),
                            "development",
                            self.live_reload_port,
                            str(get_static_path("live_reload.ts").resolve().absolute()),
                            False,
                        )[0]
=======
                    script_payloads, _ = mountaineer_rs.compile_independent_bundles(
                        view_paths,
                        str(self.view_root / "node_modules"),
                        "development",
                        self.live_reload_port,
                        str(get_static_path("live_reload.ts").resolve().absolute()),
                        False,
>>>>>>> 2752fbf1
                    )
                    controller_node.cached_client_script = script_payloads[0]
                LOGGER.debug(
                    f"Compiled dev scripts in {(monotonic_ns() - start) / 1e9}"
                )

                html = self.compile_html(
                    cast(str, controller_node.cached_server_script),
                    controller_output,
                    render_output,
                    inline_client_script=cast(
                        str, controller_node.cached_client_script
                    ),
                    external_client_imports=None,
                    sourcemap=controller_node.cached_server_sourcemap,
                )
            else:
                # Production payload
                html = self.compile_html(
                    cast(str, controller_node.cached_server_script),
                    controller_output,
                    render_output,
                    inline_client_script=None,
                    external_client_imports=[
                        f"/static/{script_name}"
                        for script_name in controller._bundled_scripts
                    ],
                    sourcemap=controller_node.cached_server_sourcemap,
                )

            LOGGER.debug(
                f"Controller {controller.__class__.__name__} load time took {(monotonic_ns() - start) / 1e9}"
            )
            return html

        # Strip the return annotations from the function, since we just intend to return an HTML page
        # and not a JSON response
        if not hasattr(generate_controller_html, "__wrapped__"):
            raise ValueError(
                "Unable to clear wrapped typehint, no wrapped function found."
            )

        return_model = generate_controller_html.__wrapped__.__annotations__.get(
            "return", MountaineerUnsetValue()
        )
        if isinstance(return_model, MountaineerUnsetValue):
            raise ValueError(
                "Controller render() function must have a return type annotation"
            )

        # Only the signature of the actual rendering function, not the original. We might
        # need to sniff render() again for its typehint
        generate_controller_html.__signature__ = signature(  # type: ignore
            generate_controller_html,
        ).replace(return_annotation=None)

        # Validate the return model is actually a RenderBase or explicitly marked up as None
        if not (
            return_model is None
            or (isclass(return_model) and issubclass(return_model, RenderBase))
        ):
            raise ValueError(
                "Controller render() return type annotation is not a RenderBase"
            )

        # Attach a new metadata wrapper to the original function so we can easily
        # recover it when attached to the class
        render_metadata = init_function_metadata(
            controller.render, FunctionActionType.RENDER
        )
        render_metadata.render_model = return_model

        # If we're running in production, sniff for the script files ahead of time and
        # attach them to the controller
        # This allows each view to avoid having to find these on disk, as well as gives
        # a proactive error if any view will be unable to render when their script files
        # are missing
<<<<<<< HEAD
        if self.config and self.config.ENVIRONMENT != "development":
            controller.resolve_paths(self._view_root, force=True)
            if not controller._bundled_scripts:
=======
        if not self.development_enabled:
            controller.resolve_paths(self.view_root, force=True)
            if not controller.bundled_scripts:
>>>>>>> 2752fbf1
                raise ValueError(
                    f"Controller {controller} was not able to find its scripts on disk. Make sure to run your `build` CLI before starting your webapp."
                )
            if not controller._ssr_path:
                raise ValueError(
                    f"Controller {controller} was not able to find its server-side script on disk. Make sure to run your `build` CLI before starting your webapp."
                )

            controller_node.cached_server_script = controller._ssr_path.read_text()

        # Register the rendering view to an isolated APIRoute, so we can keep track of its
        # the resulting router independently of the rest of the application
        # This is useful in cases where we need to do a render()->FastAPI lookup
        #
        # We only mount standard controllers, we don't expect LayoutControllers to have
        # a directly accessible URL
        if isinstance(controller, LayoutControllerBase):
            if hasattr(controller, "url"):
                raise ValueError(
                    f"LayoutControllers are not directly mountable to the router. {controller} should not have a url specified."
                )
            view_router = None
        else:
            view_router = APIRouter()
            view_router.get(controller.url)(generate_controller_html)
            self.app.include_router(view_router)

        # Create a wrapper router for each controller to hold the side-effects
        controller_api = APIRouter()
        controller_url_prefix = (
            f"{self.internal_api_prefix}/{underscore(controller.__class__.__name__)}"
        )
        for _, fn, metadata in controller._get_client_functions():
            openapi_extra: dict[str, Any] = {
                "is_raw_response": metadata.get_is_raw_response()
            }

            if not metadata.get_is_raw_response():
                # We need to delay adding the typehint for each function until we are here, adding the view. Since
                # decorators run before the class is actually mounted, they're isolated from the larger class/controller
                # context that the action function is being defined within. Here since we have a global view
                # of the controller (render function + actions) this becomes trivial
                metadata.return_model = fuse_metadata_to_response_typehint(
                    metadata, controller, render_metadata.get_render_model()
                )

                # Update the signature of the internal function, which fastapi will sniff for the return declaration
                # https://github.com/tiangolo/fastapi/blob/a235d93002b925b0d2d7aa650b7ab6d7bb4b24dd/fastapi/dependencies/utils.py#L207
                method_function: Callable = fn.__func__  # type: ignore
                method_function.__signature__ = signature(method_function).replace(  # type: ignore
                    return_annotation=metadata.return_model
                )

                # Pass along relevant tags in the OpenAPI meta struct
                # This will appear in the root key of the API route, at the same level of "summary" and "parameters"
                if metadata.get_media_type():
                    openapi_extra["media_type"] = metadata.get_media_type()

            controller_api.post(
                f"/{metadata.function_name}", openapi_extra=openapi_extra
            )(fn)

        # Originally we tried implementing a sub-router for the internal API that was registered in the __init__
        # But the application greedily copies all contents from the router when it's added via `include_router`, so this
        # resulted in our endpoints not being seen even after calls to `.register(). We therefore attach the new
        # controller router directly to the application, since this will trigger a new copy of the routes.
        self.app.include_router(
            controller_api,
            prefix=controller_url_prefix,
        )

        LOGGER.debug(f"Did register controller: {controller_name}")

        controller_definition = ControllerDefinition(
            controller=controller,
            router=controller_api,
            view_route=generate_controller_html,
            url_prefix=controller_url_prefix,
            render_router=view_router,
        )
        controller._definition = controller_definition

        self.controllers.append(controller_definition)
        self._controller_names.add(controller_name)

        self._merge_hierarchy_signatures(controller_definition)

    def _view_hierarchy_for_controller(self, controller: ControllerBase):
        """
        Determines the nested parent layouts for the given controller, according
        to the currently mounted LayoutElement hierarchy.

        """
        # Figure out which controller we're rendering
        controller_node = next(
            node
            for node in self.hierarchy_paths.values()
            if node.controller == controller
        )
        # print("CONTROLLER", controller_node)

        # We need to figure out the layout controllers that should
        # wrap this controller
        direct_hierarchy: list[LayoutElement] = []
        current_node: LayoutElement | None = controller_node
        while current_node is not None:
            if current_node in direct_hierarchy:
                raise ValueError(f"Recursive layout detected: {current_node.path}")
            direct_hierarchy.append(current_node)
            current_node = current_node.parent

        return controller_node, direct_hierarchy

    def _merge_hierarchy_signatures(self, controller_definition: ControllerDefinition):
        # We should:
        # Update _this_ controller with anything in the above hierarchy (known layout controllers)
        # Update _child_ controller with this view (in the case that this definition is
        # a layout controller)
        node = next(
            node
            for node in self.hierarchy_paths.values()
            if node.controller == controller_definition.controller
        )

        def explore_children(node):
            for child in node.children:
                yield child
                yield from explore_children(child)

        def explore_parents(current_node):
            while current_node.parent is not None:
                yield current_node.parent
                current_node = current_node.parent

        parents = list(explore_parents(node))
        children = list(explore_children(node))

        parent_controllers = [node.controller for node in parents if node.controller]
        children_controllers = [node.controller for node in children if node.controller]

        parent_definitions = [
            controller_definition
            for controller_definition in self.controllers
            if controller_definition.controller in parent_controllers
        ]
        child_definitions = [
            controller_definition
            for controller_definition in self.controllers
            if controller_definition.controller in children_controllers
        ]

        for parent in parent_definitions:
            self.merge_render_signatures(
                controller_definition,
                reference_controller=parent,
            )
        for child in child_definitions:
            self.merge_render_signatures(
                child,
                reference_controller=controller_definition,
            )

    def invalidate_view(self, path: Path):
        """
        After an on-disk change of a given path, we should clear its current
        script cache so we rebuild with the latest changes. We should also clear
        out any nested children - so in the case of a layout change, we refresh
        all of its subpages.

        """
        if path.resolve().absolute() not in self.hierarchy_paths:
            # We have changed a path that isn't tracked as part of our
            # hierarchy. This is most likely a dependent file (like a component) that
            # is imported by some pages. Some early POC work has handled this explicitly
            # via parsing the whole project import dependences, but this introduces unnecessary
            # complexity when fresh-compile times are only ~0.3s and we only impact on dev.
            #
            # We allow components to clear all cached scripts and allow the next page
            # refresh to handle the rebuild.
            for path in list(self.hierarchy_paths):
                self.invalidate_view(path)

            return

        LOGGER.debug(f"Will invalidate path and children controllers: {path}")

        def _invalidate_node(node: LayoutElement):
            node.cached_server_script = None
            node.cached_client_script = None

            for child in node.children:
                _invalidate_node(child)

        node = self.hierarchy_paths[path]
        _invalidate_node(node)

    @overload
    def compile_html(
        self,
        server_script: str,
        page_metadata: RenderBase,
        all_render: dict[str, RenderBase],
        *,
        inline_client_script: str,
        external_client_imports: None,
        sourcemap: str | None,
    ):
        ...

    @overload
    def compile_html(
        self,
        server_script: str,
        page_metadata: RenderBase,
        all_render: dict[str, RenderBase],
        *,
        inline_client_script: None,
        external_client_imports: list[str],
        sourcemap: str | None,
    ):
        ...

    def compile_html(
        self,
        server_script: str,
        page_metadata: RenderBase,
        all_render: dict[str, RenderBase],
        *,
        inline_client_script: str | None = None,
        external_client_imports: list[str] | None = None,
        sourcemap: str | None = None,
    ):
        """
        Compiles the HTML for a given page, with all the controller-returned
        values hydrated into the page.

        """
        header_str: str
        if page_metadata.metadata:
            metadata = page_metadata.metadata
            if not metadata.ignore_global_metadata and self.global_metadata:
                metadata = metadata.merge(self.global_metadata)
            header_str = "\n".join(
                metadata.build_header(build_metadata=self.get_build_metadata())
            )
        else:
            if self.global_metadata:
                metadata = self.global_metadata
                header_str = "\n".join(
                    metadata.build_header(build_metadata=self.get_build_metadata())
                )
            else:
                header_str = ""

        # Client-side react scripts that will hydrate the server side contents on load
        server_data_json = {
            render_key: context.model_dump(mode="json")
            for render_key, context in all_render.items()
        }

        ssr_html = render_ssr(
            server_script,
            server_data_json,
            # TODO: Update to build param
            hard_timeout=10,
            sourcemap=sourcemap,
        )

        client_import: str
        if inline_client_script:
            # When we're running in debug mode, we just import
            # the script into each page so we can pick up on the latest changes
            client_import = (
                f"<script type='text/javascript'>{inline_client_script}</script>"
            )
        elif external_client_imports:
            # This will point to our minified bundle that will in-turn import the other
            # common dependencies
            # Module types are required for browsers to use the import syntax
            # https://developer.mozilla.org/en-US/docs/Web/JavaScript/Guide/Modules
            # All major browsers have had support since 2018
            client_import = "\n".join(
                [
                    f"<script type='module' src='{import_path}'></script>"
                    for import_path in external_client_imports
                ]
            )
        else:
            raise ValueError("Invalid client script import")

        page_contents = f"""
        <html>
        <head>
        {header_str}
        </head>
        <body>
        <div id="root">{ssr_html}</div>
        <script type="text/javascript">
        const SERVER_DATA = {json_dumps(server_data_json)};
        </script>
        {client_import}
        </body>
        </html>
        """

        return HTMLResponse(page_contents)

    def update_hierarchy(
        self,
        *,
        known_controller: ControllerBase | None = None,
        known_view_path: ManagedViewPath | None = None,
    ):
        """
        When we register a new element, we need to:

        - Find if there are any on-disk layouts that have been defined. We add these greedily, before
        we know if they're backed by a layout controller
        - Add the controller as a LayoutElement if it's new. Otherwise update the existing element

        This function is built to be invariant to the order of the updates, so we can call it multiple times
        and call it progressively as more controllers are added. It will be valid at
        any given state for the current webapp mounting.

        """
        if known_view_path is None:
            if known_controller is None:
                raise ValueError(
                    "Either new_hierarchy or known_view_path must be provided"
                )

            full_view_path = (
                self._view_root / known_controller.view_path.lstrip("/")
                if isinstance(known_controller.view_path, str)
                else known_controller.view_path
            )
            full_view_path = full_view_path.resolve().absolute()
        else:
            full_view_path = known_view_path.resolve().absolute()

        # We should only update the current definition, we don't need to re-parse its hierarchy since
        # we assume the disk layout hasn't changed
        if full_view_path in self.hierarchy_paths:
            view_element = self.hierarchy_paths[full_view_path]
            if known_controller is not None:
                view_element.controller = known_controller
            return view_element

        view_element = LayoutElement(
            id=uuid4(), controller=known_controller, path=full_view_path
        )
        self.hierarchy_paths[full_view_path] = view_element

        # Recursively parse the parent paths to find the first layout (if any)
        # We go up until the view root. We allow the update_hierarchy to capture
        # the root view path, but we don't allow it to be a layout. This allows
        # layouts to inherit other layouts
        #
        # Resolve the path to the real underlying system path, necessary for /private/var
        # and /private symlinking in tmp paths
        current_path = full_view_path.realpath()
        package_root = full_view_path.get_root_link().realpath()
        while current_path != package_root:
            # We should never get to the OS root
            if str(current_path) == "/":
                raise ValueError(
                    f"View path ({full_view_path}) is not within the package root: {package_root}"
                )

            layout_file = current_path / "layout.tsx"
            if layout_file.exists():
                LOGGER.debug(
                    f"Layout found on disk, adding link: {view_element.path} {layout_file}"
                )
                parent_layout = self.update_hierarchy(known_view_path=layout_file)

                # Never create a self-referential layout
                # This can happen with layout controllers that will also find their
                # own layout.tsx file
                if parent_layout != view_element:
                    parent_layout.children.append(view_element)
                    view_element.parent = parent_layout

                    # We should break at the nearest level, since each page
                    # can only have one direct parent
                    break

            current_path = current_path.parent

        return view_element

    async def _handle_exception(self, request: Request, exc: APIException):
        return JSONResponse(
            status_code=exc.status_code,
            content=exc.internal_model.model_dump(),
        )

    def merge_render_signatures(
        self,
        target_controller: ControllerDefinition,
        *,
        reference_controller: ControllerDefinition,
    ):
        """
        Collects the signature from the "reference_controller" and replaces the active target_controller's
        render endpoint with this new signature. We require all these new parameters to be kwargs so they
        can be injected into the render function by name alone.

        """
        reference_signature = signature(reference_controller.view_route)
        target_signature = signature(target_controller.view_route)

        reference_parameters = reference_signature.parameters.values()
        target_parameters = list(target_signature.parameters.values())

        # For any additional arguments provided by the reference, inject them into
        # the target controller
        # For duplicate ones, the target controller should win
        for parameter in reference_parameters:
            if parameter.name not in target_signature.parameters:
                target_parameters.append(
                    parameter.replace(
                        kind=Parameter.KEYWORD_ONLY,
                    )
                )
            else:
                # We only throw an error if the types are different. If they're the same we assume
                # that the resolution is intended to be shared.
                target_annotation_type = target_signature.parameters[
                    parameter.name
                ].annotation
                reference_annotation_type = parameter.annotation

                if target_annotation_type != reference_annotation_type:
                    raise TypeError(
                        f"Duplicate parameter {parameter.name} in {target_controller.controller} and {reference_controller.controller}.\n"
                        f"Conflicting types: {target_annotation_type} vs {reference_annotation_type}"
                    )

        target_controller.view_route.__signature__ = target_signature.replace(  # type: ignore
            parameters=target_parameters
        )

        # Re-mount the controller exactly as it was first mounted
        if target_controller.render_router:
            # Clear the previous definition before re-adding it
            # Both the app route is required (for the actual page resolution) and the render router
            # (to avoid conflicts in the OpenAPI generation)
            for route_list in [self.app.routes, target_controller.render_router.routes]:
                for route in list(route_list):
                    if (
                        isinstance(route, APIRoute)
                        and route.path == target_controller.controller.url
                        and route.methods == {"GET"}
                    ):
                        route_list.remove(route)

            target_controller.render_router.get(target_controller.controller.url)(
                target_controller.view_route
            )
            self.app.include_router(target_controller.render_router)

    def _get_value_mask_for_signature(
        self,
        signature: Signature,
        values: dict[str, Any],
    ):
        # Assume the values match the parameters specified in the signature
        passthrough_names = {
            parameter.name for parameter in signature.parameters.values()
        }
        return {
            name: value for name, value in values.items() if name in passthrough_names
        }

    def generate_openapi(self, routes: list[BaseRoute] | None = None):
        """
        Bundle custom user exceptions in the OpenAPI schema. By default
        endpoints just include the 422 Validation Error, but this allows
        for custom derived user methods.

        """
        openapi_base = get_openapi(
            title=self.name,
            version=self.version,
            routes=(routes if routes is not None else self.app.routes),
        )

        #
        # Exception injection
        #

        exceptions_by_url: dict[str, list[ExceptionSchema]] = {}
        for controller_definition in self.controllers:
            for (
                _,
                _,
                metadata,
            ) in controller_definition.controller._get_client_functions():
                url = controller_definition.get_url_for_metadata(metadata)
                # Not included in the specified routes, we should ignore this controller
                if url not in openapi_base["paths"]:
                    continue

                exceptions_models = metadata.get_exception_models()
                if not exceptions_models:
                    continue

                exceptions_by_url[url] = [
                    self._format_exception_model(exception_model)
                    for exception_model in exceptions_models
                ]

        # Users are allowed to reference the same schema name multiple times so long
        # as they have the same value. If they use conflicting values we'll have
        # to use the long name instead of the short module name to avoid conflicting
        # schema definitions.
        schema_names_to_long: defaultdict[str, set[str]] = defaultdict(set)
        for exception_payloads in exceptions_by_url.values():
            for payload in exception_payloads:
                schema_names_to_long[payload.schema_name].add(payload.schema_name_long)

        duplicate_schema_names = {
            schema_name
            for schema_name, schema_name_longs in schema_names_to_long.items()
            if len(schema_name_longs) > 1
        }

        for url, exception_payloads in exceptions_by_url.items():
            existing_status_codes: set[int] = set()

            for payload in exception_payloads:
                # Validate the exception state doesn't override existing values
                # Status codes are local to this particular endpoint but schema names
                # are global because they're placed in the global components section
                if payload.status_code in existing_status_codes:
                    raise ValueError(
                        f"Duplicate status code {payload.status_code} for {url}"
                    )

                schema_name = (
                    payload.schema_name
                    if payload.schema_name not in duplicate_schema_names
                    else payload.schema_name_long
                )

                other_definitions = {
                    definition_name: self._update_ref_path(definition)
                    for definition_name, definition in payload.schema_value.pop(
                        "$defs", {}
                    ).items()
                }
                openapi_base["components"]["schemas"].update(other_definitions)
                openapi_base["components"]["schemas"][
                    schema_name
                ] = self._update_ref_path(payload.schema_value)

                # All actions are "posts" by definition
                openapi_base["paths"][url]["post"]["responses"][
                    str(payload.status_code)
                ] = {
                    "description": f"Custom Error: {payload.schema_name}",
                    "content": {
                        "application/json": {
                            "schema": {"$ref": f"#/components/schemas/{schema_name}"}
                        }
                    },
                }

                existing_status_codes.add(payload.status_code)

        return openapi_base

    def _format_exception_model(self, model: Type[APIException]) -> ExceptionSchema:
        # By default all fields are optional. Since we are sending them
        # from the server we are guaranteed they will either be explicitly
        # provided or fallback to their defaults
        json_schema = model.InternalModel.model_json_schema()
        json_schema["required"] = list(json_schema["properties"].keys())

        return ExceptionSchema(
            status_code=model.status_code,
            schema_name=model.InternalModel.__name__,
            schema_name_long=f"{model.InternalModel.__module__}.{model.InternalModel.__name__}",
            schema_value=json_schema,
        )

    def _update_ref_path(self, schema: Any):
        """
        The $ref values that come out of the model schema are tied to #/defs instead
        of the #/components/schemas. This function updates the schema to use the
        correct prefix for the final OpenAPI schema.

        """
        if isinstance(schema, dict):
            new_schema: dict[str, Any] = {}
            for key, value in schema.items():
                if key == "$ref":
                    schema_name = value.split("/")[-1]
                    new_schema[key] = f"#/components/schemas/{schema_name}"
                    continue
                elif key == "additionalProperties":
                    # If the value is "False", we need to remove the key
                    if value is False:
                        continue

                new_schema[key] = self._update_ref_path(value)
            return new_schema
        elif isinstance(schema, list):
            return [self._update_ref_path(value) for value in schema]
        else:
            return schema

    def _definition_for_controller(
        self, controller: ControllerBase
    ) -> ControllerDefinition:
        for controller_definition in self.controllers:
            if controller_definition.controller == controller:
                return controller_definition
        raise ValueError(f"Controller {controller} not found")

    def get_build_metadata(self):
        """
        Will cache the build metadata in production but not in development, since
        we expect production developments will compile their metadata once and then
        use it for all endpoints.

        """
        if not self.development_enabled:
            # Determine if we've already cached the build
            if hasattr(self, "_build_metadata"):
                return getattr(self, "_build_metadata")

        metadata_path = self._view_root.get_managed_metadata_dir() / "metadata.json"
        if not metadata_path.exists():
            return None
        self._build_metadata = BuildMetadata.model_validate_json(
            metadata_path.read_text()
        )
        return self._build_metadata

    @property
    def development_enabled(self):
        return not self.config or self.config.ENVIRONMENT == "development"<|MERGE_RESOLUTION|>--- conflicted
+++ resolved
@@ -323,51 +323,27 @@
                 # during development
                 start = monotonic_ns()
                 if not controller_node.cached_server_script:
-<<<<<<< HEAD
-                    controller_node.cached_server_script = (
-                        mountaineer_rs.compile_independent_bundles(
-                            view_paths,
-                            str(self._view_root / "node_modules"),
-                            "development",
-                            0,
-                            str(get_static_path("live_reload.ts").resolve().absolute()),
-                            True,
-                        )[0]
-=======
                     (
                         script_payloads,
                         sourcemap_payloads,
                     ) = mountaineer_rs.compile_independent_bundles(
                         view_paths,
-                        str(self.view_root / "node_modules"),
+                        str(self._view_root / "node_modules"),
                         "development",
                         0,
                         str(get_static_path("live_reload.ts").resolve().absolute()),
                         True,
->>>>>>> 2752fbf1
                     )
                     controller_node.cached_server_script = script_payloads[0]
                     controller_node.cached_server_sourcemap = sourcemap_payloads[0]
                 if not controller_node.cached_client_script:
-<<<<<<< HEAD
-                    controller_node.cached_client_script = (
-                        mountaineer_rs.compile_independent_bundles(
-                            view_paths,
-                            str(self._view_root / "node_modules"),
-                            "development",
-                            self.live_reload_port,
-                            str(get_static_path("live_reload.ts").resolve().absolute()),
-                            False,
-                        )[0]
-=======
                     script_payloads, _ = mountaineer_rs.compile_independent_bundles(
                         view_paths,
-                        str(self.view_root / "node_modules"),
+                        str(self._view_root / "node_modules"),
                         "development",
                         self.live_reload_port,
                         str(get_static_path("live_reload.ts").resolve().absolute()),
                         False,
->>>>>>> 2752fbf1
                     )
                     controller_node.cached_client_script = script_payloads[0]
                 LOGGER.debug(
@@ -445,15 +421,9 @@
         # This allows each view to avoid having to find these on disk, as well as gives
         # a proactive error if any view will be unable to render when their script files
         # are missing
-<<<<<<< HEAD
-        if self.config and self.config.ENVIRONMENT != "development":
+        if not self.development_enabled:
             controller.resolve_paths(self._view_root, force=True)
             if not controller._bundled_scripts:
-=======
-        if not self.development_enabled:
-            controller.resolve_paths(self.view_root, force=True)
-            if not controller.bundled_scripts:
->>>>>>> 2752fbf1
                 raise ValueError(
                     f"Controller {controller} was not able to find its scripts on disk. Make sure to run your `build` CLI before starting your webapp."
                 )
