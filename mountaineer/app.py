from collections import defaultdict
from dataclasses import dataclass, field
from functools import wraps
from inspect import Parameter, Signature, isawaitable, isclass, signature
from json import dumps as json_dumps
from pathlib import Path
from time import monotonic_ns
from typing import Any, Callable, Optional, Type, cast, overload
from uuid import UUID, uuid4

from fastapi import APIRouter, FastAPI, Request
from fastapi.openapi.utils import get_openapi
from fastapi.responses import HTMLResponse, JSONResponse
from fastapi.routing import APIRoute
from fastapi.staticfiles import StaticFiles
from inflection import underscore
from pydantic import BaseModel
from starlette.routing import BaseRoute

from mountaineer import mountaineer as mountaineer_rs  # type: ignore
from mountaineer.actions import (
    FunctionActionType,
    fuse_metadata_to_response_typehint,
    init_function_metadata,
)
from mountaineer.actions.fields import FunctionMetadata
from mountaineer.annotation_helpers import MountaineerUnsetValue
from mountaineer.client_compiler.base import APIBuilderBase
from mountaineer.client_compiler.build_metadata import BuildMetadata
from mountaineer.config import ConfigBase
from mountaineer.controller import ControllerBase
from mountaineer.controller_layout import LayoutControllerBase
from mountaineer.exceptions import APIException
from mountaineer.logging import LOGGER
from mountaineer.paths import ManagedViewPath, resolve_package_path
from mountaineer.render import Metadata, RenderBase, RenderNull
from mountaineer.ssr import render_ssr
from mountaineer.static import get_static_path


class ControllerDefinition(BaseModel):
    controller: ControllerBase
    router: APIRouter
    # URL prefix to the root of the server
    url_prefix: str
    # Dynamically generated function that actually renders the html content
    # This is a hybrid between render() and _generate_html()
    view_route: Callable
    # Render router is provided for all pages, only None for layouts that can't
    # be independently rendered as a webpage
    render_router: APIRouter | None

    model_config = {
        "arbitrary_types_allowed": True,
    }

    def get_url_for_metadata(self, metadata: FunctionMetadata):
        return f"{self.url_prefix}/{metadata.function_name.strip('/')}"


class ExceptionSchema(BaseModel):
    status_code: int
    schema_name: str
    schema_name_long: str
    schema_value: dict[str, Any]

    model_config = {
        "extra": "forbid",
    }


@dataclass
class LayoutElement:
    id: UUID

    # Can be null if a layout doesn't have a path
    controller: ControllerBase | None

    # Absolute path to the tsx / jsx entrypoint
    path: Path

    # Only models direct parent layouts at the next highest layer
    # Traverse these to find the full layout hierarchy
    parent: Optional["LayoutElement"] = None
    children: list["LayoutElement"] = field(default_factory=list)

    cached_server_script: str | None = None
    cached_client_script: str | None = None


class AppController:
    """
    Main entrypoint of a project web application.

    """

<<<<<<< HEAD
    builders: list[ClientBuilderBase]

=======
    builders: list[APIBuilderBase]
>>>>>>> 1260d0be
    global_metadata: Metadata | None
    """
    Metadata that's injected into every page. This is useful for setting
    global stylesheets and scripts. It's also useful for setting fallback
    metadata if it isn't overloaded by individual pages like setting a page title.

    """

    config: ConfigBase | None
    """
    The configuration object for the application. This is the main place
    to place runtime configuration values that might be changed across
    environments. One instance is registered as a global singleton and cached
    within the AppController class as well.

    """

    app: FastAPI
    """
    Internal FastAPI application instance used by Mountaineer. Exposed to add
    API-only endpoints and middleware.

    """

    fastapi_args: dict[str, Any] | None
    """
    Override or add additional arguments to the FastAPI constructor. See
    the FastAPI [documentation](https://fastapi.tiangolo.com/reference/fastapi/) for
    the attributes of this constructor.

    """

    live_reload_port: int
    """
    Port to use for live reloading of the webserver. This will be used to create a websocket connection
    to the browser to trigger a reload when the frontend has updates. By default
    we will bind to port 0 to guarantee an open system port.

    """

    controllers: list[ControllerDefinition]
    """
    Mounted controllers that are used to render the web application. Add
    a new one through `.register()`.

    """

    internal_api_prefix: str
    """
    URL prefix used for the action APIs that are auto-generated through @passthrough
    and @sideeffect decorators.

    """

    hierarchy_paths: dict[Path, LayoutElement]
    """
    Mapping of disk paths to file-system metadata about the controller. This internally
    builds up a DAG of the layout hierarchy to be used for rendering nested
    pages and layouts.

    """

    def __init__(
        self,
        *,
        name: str = "Mountaineer Webapp",
        version: str = "0.1.0",
        view_root: Path | None = None,
        global_metadata: Metadata | None = None,
        custom_builders: list[APIBuilderBase] | None = None,
        config: ConfigBase | None = None,
        fastapi_args: dict[str, Any] | None = None,
    ):
        self.app = FastAPI(title=name, version=version, **(fastapi_args or {}))
        self.controllers: list[ControllerDefinition] = []
        self.name = name
        self.version = version
        self.global_metadata = global_metadata
        self.builders = custom_builders if custom_builders else []

        self._controller_names: set[str] = set()

        # If this flag is present, we will re-raise this error during render()
        # so users can see the error in the browser.
        # This is useful for debugging, but should not be used in production
        self._build_exception: Exception | None = None

        # Follow our managed path conventions
        if config is not None and config.PACKAGE is not None:
            package_path = resolve_package_path(config.PACKAGE)
            self._view_root = ManagedViewPath.from_view_root(package_path / "views")
        elif view_root is not None:
            self._view_root = ManagedViewPath.from_view_root(view_root)
        else:
            raise ValueError(
                "You must provide either a config.package or a view_root to the AppController"
            )

        # The act of instantiating the config should register it with the
        # global settings registry. We keep a reference to it so we can shortcut
        # to the user-defined settings later, but this is largely optional.
        self.config = config

        self.internal_api_prefix = "/internal/api"

        # The static directory has to exist before we try to mount it
        static_dir = self._view_root.get_managed_static_dir()

        # Mount the view_root / _static directory, since we'll need
        # this for the client mounted view files
        self.app.mount(
            "/static",
            StaticFiles(directory=str(static_dir)),
            name="static",
        )

        self.app.exception_handler(APIException)(self._handle_exception)

        self.app.openapi = self.generate_openapi  # type: ignore

        # Edges that link the hierarchy together
        self.hierarchy_paths: dict[Path, LayoutElement] = {}

        self.live_reload_port: int = 0

    def register(self, controller: ControllerBase):
        """
        Register a new controller. This will:

        - Mount the html of the controller to the main application service
        - Mount all actions (ie. @sideeffect and @passthrough decorated functions) to their public API

        :param controller: The controller instance that should be added to your webapp. The class accepts a full
        instance instead of just a class, so you're able to perform any kind of runtime initialization of the
        kwarg args that you need before it's registered.

        """
        # Since the controller name is used to build dependent files, we ensure
        # that we only register one controller of a given name
        controller_name = controller.__class__.__name__
        if controller_name in self._controller_names:
            raise ValueError(
                f"Controller with name {controller_name} already registered."
            )

        # Update the paths now that we have access to the runtime package path
        controller_node = self.update_hierarchy(known_controller=controller)

        # The controller superclass needs to be initialized before it's
        # registered into the application
        if not hasattr(controller, "initialized"):
            raise ValueError(
                f"You must call super().__init__() on {controller} before it can be registered."
            )

        # We need to passthrough the API of the render function to the FastAPI router so it's called properly
        # with the dependency injection kwargs
        @wraps(controller.render)
        async def generate_controller_html(*args, **kwargs):
            start = monotonic_ns()

            # Figure out which controller we're rendering
            controller_node, direct_hierarchy = self._view_hierarchy_for_controller(
                controller,
            )

            direct_hierarchy.reverse()
            view_paths = [[str(layout.path) for layout in direct_hierarchy]]

            # Assemble the metadata for each controller involved in rendering this view
            # (this includes the current page and any wrapper LayoutControllers)
            render_overhead_by_controller = {}
            render_output = {}
            for node in direct_hierarchy:
                # If not set, must be a layout-only component. In this case we don't
                # need to do any rendering of internal data
                if not node.controller:
                    continue

                time = monotonic_ns()
                render_values = self._get_value_mask_for_signature(
                    signature(node.controller.render), kwargs
                )
                server_data = node.controller.render(**render_values)
                if isawaitable(server_data):
                    server_data = await server_data
                if server_data is None:
                    server_data = RenderNull()
                render_overhead_by_controller[node.controller.__class__.__name__] = (
                    monotonic_ns() - time
                )

                render_output[node.controller.__class__.__name__] = server_data

            # If the output of this controller's rendering is an explicit response, we should
            # just return that without any rendering
            controller_output = render_output[controller.__class__.__name__]
            if not isinstance(controller_output, RenderBase):
                return controller_output
            if (
                controller_output.metadata
                and controller_output.metadata.explicit_response
            ):
                return controller_output.metadata.explicit_response

            LOGGER.debug(
                f"Controller {controller.__class__.__name__} data acquired in {(monotonic_ns() - start) / 1e9}"
            )
            LOGGER.debug(
                f"Controller {controller.__class__.__name__} controller breakdown:\n"
                + "\n".join(
                    [
                        f"{controller_name}: {overhead / 1e9}"
                        for controller_name, overhead in render_overhead_by_controller.items()
                    ]
                )
            )

            # If we're in development mode, we should recompile the script on page
            # load to make sure we have the latest if there's any chance that it
            # was affected by recent code changes
            if self.config and self.config.ENVIRONMENT == "development":
                # Caching the build files saves about 0.3 on every load
                # during development
                start = monotonic_ns()
                if not controller_node.cached_server_script:
                    controller_node.cached_server_script = (
                        mountaineer_rs.compile_independent_bundles(
                            view_paths,
                            str(self._view_root / "node_modules"),
                            "development",
                            0,
                            str(get_static_path("live_reload.ts").resolve().absolute()),
                            True,
                        )[0]
                    )
                if not controller_node.cached_client_script:
                    controller_node.cached_client_script = (
                        mountaineer_rs.compile_independent_bundles(
                            view_paths,
                            str(self._view_root / "node_modules"),
                            "development",
                            self.live_reload_port,
                            str(get_static_path("live_reload.ts").resolve().absolute()),
                            False,
                        )[0]
                    )
                LOGGER.debug(
                    f"Compiled dev scripts in {(monotonic_ns() - start) / 1e9}"
                )

                html = self.compile_html(
                    cast(str, controller_node.cached_server_script),
                    controller_output,
                    render_output,
                    inline_client_script=cast(
                        str, controller_node.cached_client_script
                    ),
                    external_client_imports=None,
                )
            else:
                # Production payload
                html = self.compile_html(
                    cast(str, controller_node.cached_server_script),
                    controller_output,
                    render_output,
                    inline_client_script=None,
                    external_client_imports=[
                        f"/static/{script_name}"
                        for script_name in controller._bundled_scripts
                    ],
                )

            LOGGER.debug(
                f"Controller {controller.__class__.__name__} load time took {(monotonic_ns() - start) / 1e9}"
            )
            return html

        # Strip the return annotations from the function, since we just intend to return an HTML page
        # and not a JSON response
        if not hasattr(generate_controller_html, "__wrapped__"):
            raise ValueError(
                "Unable to clear wrapped typehint, no wrapped function found."
            )

        return_model = generate_controller_html.__wrapped__.__annotations__.get(
            "return", MountaineerUnsetValue()
        )
        if isinstance(return_model, MountaineerUnsetValue):
            raise ValueError(
                "Controller render() function must have a return type annotation"
            )

        # Only the signature of the actual rendering function, not the original. We might
        # need to sniff render() again for its typehint
        generate_controller_html.__signature__ = signature(  # type: ignore
            generate_controller_html,
        ).replace(return_annotation=None)

        # Validate the return model is actually a RenderBase or explicitly marked up as None
        if not (
            return_model is None
            or (isclass(return_model) and issubclass(return_model, RenderBase))
        ):
            raise ValueError(
                "Controller render() return type annotation is not a RenderBase"
            )

        # Attach a new metadata wrapper to the original function so we can easily
        # recover it when attached to the class
        render_metadata = init_function_metadata(
            controller.render, FunctionActionType.RENDER
        )
        render_metadata.render_model = return_model

        # If we're running in production, sniff for the script files ahead of time and
        # attach them to the controller
        # This allows each view to avoid having to find these on disk, as well as gives
        # a proactive error if any view will be unable to render when their script files
        # are missing
<<<<<<< HEAD
        if self.config and self.config.ENVIRONMENT != "development":
            controller.resolve_paths(self._view_root, force=True)
            if not controller._bundled_scripts:
=======
        if self.development_enabled:
            controller.resolve_paths(self.view_root, force=True)
            if not controller.bundled_scripts:
>>>>>>> 1260d0be
                raise ValueError(
                    f"Controller {controller} was not able to find its scripts on disk. Make sure to run your `build` CLI before starting your webapp."
                )
            if not controller.ssr_path:
                raise ValueError(
                    f"Controller {controller} was not able to find its server-side script on disk. Make sure to run your `build` CLI before starting your webapp."
                )

            controller_node.cached_server_script = controller.ssr_path.read_text()

        # Register the rendering view to an isolated APIRoute, so we can keep track of its
        # the resulting router independently of the rest of the application
        # This is useful in cases where we need to do a render()->FastAPI lookup
        #
        # We only mount standard controllers, we don't expect LayoutControllers to have
        # a directly accessible URL
        if isinstance(controller, LayoutControllerBase):
            if hasattr(controller, "url"):
                raise ValueError(
                    f"LayoutControllers are not directly mountable to the router. {controller} should not have a url specified."
                )
            view_router = None
        else:
            view_router = APIRouter()
            view_router.get(controller.url)(generate_controller_html)
            self.app.include_router(view_router)

        # Create a wrapper router for each controller to hold the side-effects
        controller_api = APIRouter()
        controller_url_prefix = (
            f"{self.internal_api_prefix}/{underscore(controller.__class__.__name__)}"
        )
        for _, fn, metadata in controller._get_client_functions():
            openapi_extra: dict[str, Any] = {
                "is_raw_response": metadata.get_is_raw_response()
            }

            if not metadata.get_is_raw_response():
                # We need to delay adding the typehint for each function until we are here, adding the view. Since
                # decorators run before the class is actually mounted, they're isolated from the larger class/controller
                # context that the action function is being defined within. Here since we have a global view
                # of the controller (render function + actions) this becomes trivial
                metadata.return_model = fuse_metadata_to_response_typehint(
                    metadata, controller, render_metadata.get_render_model()
                )

                # Update the signature of the internal function, which fastapi will sniff for the return declaration
                # https://github.com/tiangolo/fastapi/blob/a235d93002b925b0d2d7aa650b7ab6d7bb4b24dd/fastapi/dependencies/utils.py#L207
                method_function: Callable = fn.__func__  # type: ignore
                method_function.__signature__ = signature(method_function).replace(  # type: ignore
                    return_annotation=metadata.return_model
                )

                # Pass along relevant tags in the OpenAPI meta struct
                # This will appear in the root key of the API route, at the same level of "summary" and "parameters"
                if metadata.get_media_type():
                    openapi_extra["media_type"] = metadata.get_media_type()

            controller_api.post(
                f"/{metadata.function_name}", openapi_extra=openapi_extra
            )(fn)

        # Originally we tried implementing a sub-router for the internal API that was registered in the __init__
        # But the application greedily copies all contents from the router when it's added via `include_router`, so this
        # resulted in our endpoints not being seen even after calls to `.register(). We therefore attach the new
        # controller router directly to the application, since this will trigger a new copy of the routes.
        self.app.include_router(
            controller_api,
            prefix=controller_url_prefix,
        )

        LOGGER.debug(f"Did register controller: {controller_name}")

        controller_definition = ControllerDefinition(
            controller=controller,
            router=controller_api,
            view_route=generate_controller_html,
            url_prefix=controller_url_prefix,
            render_router=view_router,
        )
        controller._definition = controller_definition

        self.controllers.append(controller_definition)
        self._controller_names.add(controller_name)

        self._merge_hierarchy_signatures(controller_definition)

    def _view_hierarchy_for_controller(self, controller: ControllerBase):
        """
        Determines the nested parent layouts for the given controller, according
        to the currently mounted LayoutElement hierarchy.

        """
        # Figure out which controller we're rendering
        controller_node = next(
            node
            for node in self.hierarchy_paths.values()
            if node.controller == controller
        )
        # print("CONTROLLER", controller_node)

        # We need to figure out the layout controllers that should
        # wrap this controller
        direct_hierarchy: list[LayoutElement] = []
        current_node: LayoutElement | None = controller_node
        while current_node is not None:
            if current_node in direct_hierarchy:
                raise ValueError(f"Recursive layout detected: {current_node.path}")
            direct_hierarchy.append(current_node)
            current_node = current_node.parent

        return controller_node, direct_hierarchy

    def _merge_hierarchy_signatures(self, controller_definition: ControllerDefinition):
        # We should:
        # Update _this_ controller with anything in the above hierarchy (known layout controllers)
        # Update _child_ controller with this view (in the case that this definition is
        # a layout controller)
        node = next(
            node
            for node in self.hierarchy_paths.values()
            if node.controller == controller_definition.controller
        )

        def explore_children(node):
            for child in node.children:
                yield child
                yield from explore_children(child)

        def explore_parents(current_node):
            while current_node.parent is not None:
                yield current_node.parent
                current_node = current_node.parent

        parents = list(explore_parents(node))
        children = list(explore_children(node))

        parent_controllers = [node.controller for node in parents if node.controller]
        children_controllers = [node.controller for node in children if node.controller]

        parent_definitions = [
            controller_definition
            for controller_definition in self.controllers
            if controller_definition.controller in parent_controllers
        ]
        child_definitions = [
            controller_definition
            for controller_definition in self.controllers
            if controller_definition.controller in children_controllers
        ]

        for parent in parent_definitions:
            self.merge_render_signatures(
                controller_definition,
                reference_controller=parent,
            )
        for child in child_definitions:
            self.merge_render_signatures(
                child,
                reference_controller=controller_definition,
            )

    def invalidate_view(self, path: Path):
        """
        After an on-disk change of a given path, we should clear its current
        script cache so we rebuild with the latest changes. We should also clear
        out any nested children - so in the case of a layout change, we refresh
        all of its subpages.

        """
        if path.resolve().absolute() not in self.hierarchy_paths:
            # We have changed a path that isn't tracked as part of our
            # hierarchy. This is most likely a dependent file (like a component) that
            # is imported by some pages. Some early POC work has handled this explicitly
            # via parsing the whole project import dependences, but this introduces unnecessary
            # complexity when fresh-compile times are only ~0.3s and we only impact on dev.
            #
            # We allow components to clear all cached scripts and allow the next page
            # refresh to handle the rebuild.
            for path in list(self.hierarchy_paths):
                self.invalidate_view(path)

            return

        LOGGER.debug(f"Will invalidate path and children controllers: {path}")

        def _invalidate_node(node: LayoutElement):
            node.cached_server_script = None
            node.cached_client_script = None

            for child in node.children:
                _invalidate_node(child)

        node = self.hierarchy_paths[path]
        _invalidate_node(node)

    @overload
    def compile_html(
        self,
        server_script: str,
        page_metadata: RenderBase,
        all_render: dict[str, RenderBase],
        *,
        inline_client_script: str,
        external_client_imports: None,
    ):
        ...

    @overload
    def compile_html(
        self,
        server_script: str,
        page_metadata: RenderBase,
        all_render: dict[str, RenderBase],
        *,
        inline_client_script: None,
        external_client_imports: list[str],
    ):
        ...

    def compile_html(
        self,
        server_script: str,
        page_metadata: RenderBase,
        all_render: dict[str, RenderBase],
        *,
        inline_client_script: str | None = None,
        external_client_imports: list[str] | None = None,
    ):
<<<<<<< HEAD
        """
        Compiles the HTML for a given page, with all the controller-returned
        values hydrated into the page.

        """
        # header_str = "\n".join(self._build_header(self._merge_metadatas(metadatas)))
=======
        header_str: str
>>>>>>> 1260d0be
        if page_metadata.metadata:
            metadata = page_metadata.metadata
            if not metadata.ignore_global_metadata and self.global_metadata:
                metadata = metadata.merge(self.global_metadata)
            header_str = "\n".join(
                metadata.build_header(build_metadata=self.get_build_metadata())
            )
        else:
            if self.global_metadata:
                metadata = self.global_metadata
                header_str = "\n".join(
                    metadata.build_header(build_metadata=self.get_build_metadata())
                )
            else:
                header_str = ""

        # Client-side react scripts that will hydrate the server side contents on load
        server_data_json = {
            render_key: context.model_dump(mode="json")
            for render_key, context in all_render.items()
        }

        ssr_html = render_ssr(
            server_script,
            server_data_json,
            # TODO: Update to build param
            hard_timeout=10,
        )

        client_import: str
        if inline_client_script:
            # When we're running in debug mode, we just import
            # the script into each page so we can pick up on the latest changes
            client_import = (
                f"<script type='text/javascript'>{inline_client_script}</script>"
            )
        elif external_client_imports:
            # This will point to our minified bundle that will in-turn import the other
            # common dependencies
            # Module types are required for browsers to use the import syntax
            # https://developer.mozilla.org/en-US/docs/Web/JavaScript/Guide/Modules
            # All major browsers have had support since 2018
            client_import = "\n".join(
                [
                    f"<script type='module' src='{import_path}'></script>"
                    for import_path in external_client_imports
                ]
            )
        else:
            raise ValueError("Invalid client script import")

        page_contents = f"""
        <html>
        <head>
        {header_str}
        </head>
        <body>
        <div id="root">{ssr_html}</div>
        <script type="text/javascript">
        const SERVER_DATA = {json_dumps(server_data_json)};
        </script>
        {client_import}
        </body>
        </html>
        """

        return HTMLResponse(page_contents)

    def update_hierarchy(
        self,
        *,
        known_controller: ControllerBase | None = None,
        known_view_path: ManagedViewPath | None = None,
    ):
        """
        When we register a new element, we need to:

        - Find if there are any on-disk layouts that have been defined. We add these greedily, before
        we know if they're backed by a layout controller
        - Add the controller as a LayoutElement if it's new. Otherwise update the existing element

        This function is built to be invariant to the order of the updates, so we can call it multiple times
        and call it progressively as more controllers are added. It will be valid at
        any given state for the current webapp mounting.

        """
        if known_view_path is None:
            if known_controller is None:
                raise ValueError(
                    "Either new_hierarchy or known_view_path must be provided"
                )

            full_view_path = (
                self.view_root / known_controller.view_path.lstrip("/")
                if isinstance(known_controller.view_path, str)
                else known_controller.view_path
            )
            full_view_path = full_view_path.resolve().absolute()
        else:
            full_view_path = known_view_path.resolve().absolute()

        # We should only update the current definition, we don't need to re-parse its hierarchy since
        # we assume the disk layout hasn't changed
        if full_view_path in self.hierarchy_paths:
            view_element = self.hierarchy_paths[full_view_path]
            if known_controller is not None:
                view_element.controller = known_controller
            return view_element

        view_element = LayoutElement(
            id=uuid4(), controller=known_controller, path=full_view_path
        )
        self.hierarchy_paths[full_view_path] = view_element

        # Recursively parse the parent paths to find the first layout (if any)
        # We go up until the view root. We allow the update_hierarchy to capture
        # the root view path, but we don't allow it to be a layout. This allows
        # layouts to inherit other layouts
        #
        # Resolve the path to the real underlying system path, necessary for /private/var
        # and /private symlinking in tmp paths
        current_path = full_view_path.realpath()
        package_root = full_view_path.get_root_link().realpath()
        while current_path != package_root:
            # We should never get to the OS root
            if str(current_path) == "/":
                raise ValueError(
                    f"View path ({full_view_path}) is not within the package root: {package_root}"
                )

            layout_file = current_path / "layout.tsx"
            if layout_file.exists():
                LOGGER.debug(
                    f"Layout found on disk, adding link: {view_element.path} {layout_file}"
                )
                parent_layout = self.update_hierarchy(known_view_path=layout_file)

                # Never create a self-referential layout
                # This can happen with layout controllers that will also find their
                # own layout.tsx file
                if parent_layout != view_element:
                    parent_layout.children.append(view_element)
                    view_element.parent = parent_layout

                    # We should break at the nearest level, since each page
                    # can only have one direct parent
                    break

            current_path = current_path.parent

        return view_element

    async def _handle_exception(self, request: Request, exc: APIException):
        return JSONResponse(
            status_code=exc.status_code,
            content=exc.internal_model.model_dump(),
        )

    def merge_render_signatures(
        self,
        target_controller: ControllerDefinition,
        *,
        reference_controller: ControllerDefinition,
    ):
        """
        Collects the signature from the "reference_controller" and replaces the active target_controller's
        render endpoint with this new signature. We require all these new parameters to be kwargs so they
        can be injected into the render function by name alone.

        """
        reference_signature = signature(reference_controller.view_route)
        target_signature = signature(target_controller.view_route)

        reference_parameters = reference_signature.parameters.values()
        target_parameters = list(target_signature.parameters.values())

        # For any additional arguments provided by the reference, inject them into
        # the target controller
        # For duplicate ones, the target controller should win
        for parameter in reference_parameters:
            if parameter.name not in target_signature.parameters:
                target_parameters.append(
                    parameter.replace(
                        kind=Parameter.KEYWORD_ONLY,
                    )
                )
            else:
                # We only throw an error if the types are different. If they're the same we assume
                # that the resolution is intended to be shared.
                target_annotation_type = target_signature.parameters[
                    parameter.name
                ].annotation
                reference_annotation_type = parameter.annotation

                if target_annotation_type != reference_annotation_type:
                    raise TypeError(
                        f"Duplicate parameter {parameter.name} in {target_controller.controller} and {reference_controller.controller}.\n"
                        f"Conflicting types: {target_annotation_type} vs {reference_annotation_type}"
                    )

        target_controller.view_route.__signature__ = target_signature.replace(  # type: ignore
            parameters=target_parameters
        )

        # Re-mount the controller exactly as it was first mounted
        if target_controller.render_router:
            # Clear the previous definition before re-adding it
            # Both the app route is required (for the actual page resolution) and the render router
            # (to avoid conflicts in the OpenAPI generation)
            for route_list in [self.app.routes, target_controller.render_router.routes]:
                for route in list(route_list):
                    if (
                        isinstance(route, APIRoute)
                        and route.path == target_controller.controller.url
                        and route.methods == {"GET"}
                    ):
                        route_list.remove(route)

            target_controller.render_router.get(target_controller.controller.url)(
                target_controller.view_route
            )
            self.app.include_router(target_controller.render_router)

    def _get_value_mask_for_signature(
        self,
        signature: Signature,
        values: dict[str, Any],
    ):
        # Assume the values match the parameters specified in the signature
        passthrough_names = {
            parameter.name for parameter in signature.parameters.values()
        }
        return {
            name: value for name, value in values.items() if name in passthrough_names
        }

    def generate_openapi(self, routes: list[BaseRoute] | None = None):
        """
        Bundle custom user exceptions in the OpenAPI schema. By default
        endpoints just include the 422 Validation Error, but this allows
        for custom derived user methods.

        """
        openapi_base = get_openapi(
            title=self.name,
            version=self.version,
            routes=(routes if routes is not None else self.app.routes),
        )

        #
        # Exception injection
        #

        exceptions_by_url: dict[str, list[ExceptionSchema]] = {}
        for controller_definition in self.controllers:
            for (
                _,
                _,
                metadata,
            ) in controller_definition.controller._get_client_functions():
                url = controller_definition.get_url_for_metadata(metadata)
                # Not included in the specified routes, we should ignore this controller
                if url not in openapi_base["paths"]:
                    continue

                exceptions_models = metadata.get_exception_models()
                if not exceptions_models:
                    continue

                exceptions_by_url[url] = [
                    self._format_exception_model(exception_model)
                    for exception_model in exceptions_models
                ]

        # Users are allowed to reference the same schema name multiple times so long
        # as they have the same value. If they use conflicting values we'll have
        # to use the long name instead of the short module name to avoid conflicting
        # schema definitions.
        schema_names_to_long: defaultdict[str, set[str]] = defaultdict(set)
        for exception_payloads in exceptions_by_url.values():
            for payload in exception_payloads:
                schema_names_to_long[payload.schema_name].add(payload.schema_name_long)

        duplicate_schema_names = {
            schema_name
            for schema_name, schema_name_longs in schema_names_to_long.items()
            if len(schema_name_longs) > 1
        }

        for url, exception_payloads in exceptions_by_url.items():
            existing_status_codes: set[int] = set()

            for payload in exception_payloads:
                # Validate the exception state doesn't override existing values
                # Status codes are local to this particular endpoint but schema names
                # are global because they're placed in the global components section
                if payload.status_code in existing_status_codes:
                    raise ValueError(
                        f"Duplicate status code {payload.status_code} for {url}"
                    )

                schema_name = (
                    payload.schema_name
                    if payload.schema_name not in duplicate_schema_names
                    else payload.schema_name_long
                )

                other_definitions = {
                    definition_name: self._update_ref_path(definition)
                    for definition_name, definition in payload.schema_value.pop(
                        "$defs", {}
                    ).items()
                }
                openapi_base["components"]["schemas"].update(other_definitions)
                openapi_base["components"]["schemas"][
                    schema_name
                ] = self._update_ref_path(payload.schema_value)

                # All actions are "posts" by definition
                openapi_base["paths"][url]["post"]["responses"][
                    str(payload.status_code)
                ] = {
                    "description": f"Custom Error: {payload.schema_name}",
                    "content": {
                        "application/json": {
                            "schema": {"$ref": f"#/components/schemas/{schema_name}"}
                        }
                    },
                }

                existing_status_codes.add(payload.status_code)

        return openapi_base

    def _format_exception_model(self, model: Type[APIException]) -> ExceptionSchema:
        # By default all fields are optional. Since we are sending them
        # from the server we are guaranteed they will either be explicitly
        # provided or fallback to their defaults
        json_schema = model.InternalModel.model_json_schema()
        json_schema["required"] = list(json_schema["properties"].keys())

        return ExceptionSchema(
            status_code=model.status_code,
            schema_name=model.InternalModel.__name__,
            schema_name_long=f"{model.InternalModel.__module__}.{model.InternalModel.__name__}",
            schema_value=json_schema,
        )

    def _update_ref_path(self, schema: Any):
        """
        The $ref values that come out of the model schema are tied to #/defs instead
        of the #/components/schemas. This function updates the schema to use the
        correct prefix for the final OpenAPI schema.

        """
        if isinstance(schema, dict):
            new_schema: dict[str, Any] = {}
            for key, value in schema.items():
                if key == "$ref":
                    schema_name = value.split("/")[-1]
                    new_schema[key] = f"#/components/schemas/{schema_name}"
                    continue
                elif key == "additionalProperties":
                    # If the value is "False", we need to remove the key
                    if value is False:
                        continue

                new_schema[key] = self._update_ref_path(value)
            return new_schema
        elif isinstance(schema, list):
            return [self._update_ref_path(value) for value in schema]
        else:
            return schema

    def _definition_for_controller(
        self, controller: ControllerBase
    ) -> ControllerDefinition:
        for controller_definition in self.controllers:
            if controller_definition.controller == controller:
                return controller_definition
        raise ValueError(f"Controller {controller} not found")

    def get_build_metadata(self):
        """
        Will cache the build metadata in production but not in development, since
        we expect production developments will compile their metadata once and then
        use it for all endpoints.

        """
        if not self.development_enabled:
            # Determine if we've already cached the build
            if hasattr(self, "_build_metadata"):
                return getattr(self, "_build_metadata")

        metadata_path = self.view_root.get_managed_metadata_dir() / "metadata.json"
        if not metadata_path.exists():
            return None
        self._build_metadata = BuildMetadata.model_validate_json(
            metadata_path.read_text()
        )
        return self._build_metadata

    @property
    def development_enabled(self):
        return self.config and self.config.ENVIRONMENT != "development"<|MERGE_RESOLUTION|>--- conflicted
+++ resolved
@@ -94,12 +94,8 @@
 
     """
 
-<<<<<<< HEAD
-    builders: list[ClientBuilderBase]
-
-=======
     builders: list[APIBuilderBase]
->>>>>>> 1260d0be
+
     global_metadata: Metadata | None
     """
     Metadata that's injected into every page. This is useful for setting
@@ -420,15 +416,9 @@
         # This allows each view to avoid having to find these on disk, as well as gives
         # a proactive error if any view will be unable to render when their script files
         # are missing
-<<<<<<< HEAD
         if self.config and self.config.ENVIRONMENT != "development":
             controller.resolve_paths(self._view_root, force=True)
             if not controller._bundled_scripts:
-=======
-        if self.development_enabled:
-            controller.resolve_paths(self.view_root, force=True)
-            if not controller.bundled_scripts:
->>>>>>> 1260d0be
                 raise ValueError(
                     f"Controller {controller} was not able to find its scripts on disk. Make sure to run your `build` CLI before starting your webapp."
                 )
@@ -658,16 +648,12 @@
         inline_client_script: str | None = None,
         external_client_imports: list[str] | None = None,
     ):
-<<<<<<< HEAD
         """
         Compiles the HTML for a given page, with all the controller-returned
         values hydrated into the page.
 
         """
-        # header_str = "\n".join(self._build_header(self._merge_metadatas(metadatas)))
-=======
         header_str: str
->>>>>>> 1260d0be
         if page_metadata.metadata:
             metadata = page_metadata.metadata
             if not metadata.ignore_global_metadata and self.global_metadata:
